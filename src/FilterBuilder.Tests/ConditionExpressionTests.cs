using System;
using System.Collections.Generic;
using System.Linq;
using Xunit;

namespace FilterBuilder.Tests
{
    public class ConditionExpressionTests
    {

        readonly Products products = new Products();

        [Fact]
        public void Endswith_condition()
        {

            var jsonFilter = @"[""Name"", ""endswith"", ""e""]";

            var expectedFilteredList = new List<Product>()
            {
                products.Product0, products.Product2, products.Product11
            };

            FilterBuilder builder = new();
            var predicate = builder.GetExpression<Product>(jsonFilter).Compile();

            var actualFilteredList = products.All.Where(predicate);

            Assert.Equal(expectedFilteredList, actualFilteredList);

        }

        [Fact]
        public void Custom_condition_operator()
        {

            var jsonFilter = @"[""Category"", ""anyof"", [""Food"", ""Furniture""]]";

            var expectedFilteredList = new List<Product>
            {
                products.Product0, products.Product1, products.Product2, products.Product11, products.Product12, products.Product13
            };

            FilterBuilder filterBuilder = new();

            filterBuilder.RegisterOperator("anyof",
            (propertyName, parameterElement) =>
            {
                return parameterElement.EnumerateArray()
                            .Select(x => x.GetString())
                            .Select(x => Enum.Parse<ProductCategory>(x))
                            .ToArray();
            },
            (object value, object parameter) =>
            {
                var allowedValues = (ProductCategory[])parameter;
                var actualValue = (ProductCategory)value;
                return allowedValues.Contains(actualValue);
            });

<<<<<<< HEAD
            var predicate = filterBuilder.GetExpression<Product>(jsonFilter).Compile();
=======
            var predicate = builder.GetExpression<Product>(jsonFilter).Compile();
>>>>>>> 758f1f5f
            var filteredList = products.All.Where(predicate);

            Assert.Equal(expectedFilteredList, filteredList);

        }

        [Fact]
        public void Between_condition()
        {

            var jsonFilter = @"[""Cost"", ""between"", [100, 200]]";

            var expectedFilteredList = new List<Product>()
            {
                products.Product3, products.Product4, products.Product11, products.Product13
            };

            FilterBuilder builder = new();
            var predicate = builder.GetExpression<Product>(jsonFilter).Compile();

            var actualFilteredList = products.All.Where(predicate);

            Assert.Equal(expectedFilteredList, actualFilteredList);

        }
    }
}
<|MERGE_RESOLUTION|>--- conflicted
+++ resolved
@@ -1,92 +1,88 @@
-using System;
-using System.Collections.Generic;
-using System.Linq;
-using Xunit;
-
-namespace FilterBuilder.Tests
-{
-    public class ConditionExpressionTests
-    {
-
-        readonly Products products = new Products();
-
-        [Fact]
-        public void Endswith_condition()
-        {
-
-            var jsonFilter = @"[""Name"", ""endswith"", ""e""]";
-
-            var expectedFilteredList = new List<Product>()
-            {
-                products.Product0, products.Product2, products.Product11
-            };
-
-            FilterBuilder builder = new();
-            var predicate = builder.GetExpression<Product>(jsonFilter).Compile();
-
-            var actualFilteredList = products.All.Where(predicate);
-
-            Assert.Equal(expectedFilteredList, actualFilteredList);
-
-        }
-
-        [Fact]
-        public void Custom_condition_operator()
-        {
-
-            var jsonFilter = @"[""Category"", ""anyof"", [""Food"", ""Furniture""]]";
-
-            var expectedFilteredList = new List<Product>
-            {
-                products.Product0, products.Product1, products.Product2, products.Product11, products.Product12, products.Product13
-            };
-
-            FilterBuilder filterBuilder = new();
-
-            filterBuilder.RegisterOperator("anyof",
-            (propertyName, parameterElement) =>
-            {
-                return parameterElement.EnumerateArray()
-                            .Select(x => x.GetString())
-                            .Select(x => Enum.Parse<ProductCategory>(x))
-                            .ToArray();
-            },
-            (object value, object parameter) =>
-            {
-                var allowedValues = (ProductCategory[])parameter;
-                var actualValue = (ProductCategory)value;
-                return allowedValues.Contains(actualValue);
-            });
-
-<<<<<<< HEAD
-            var predicate = filterBuilder.GetExpression<Product>(jsonFilter).Compile();
-=======
-            var predicate = builder.GetExpression<Product>(jsonFilter).Compile();
->>>>>>> 758f1f5f
-            var filteredList = products.All.Where(predicate);
-
-            Assert.Equal(expectedFilteredList, filteredList);
-
-        }
-
-        [Fact]
-        public void Between_condition()
-        {
-
-            var jsonFilter = @"[""Cost"", ""between"", [100, 200]]";
-
-            var expectedFilteredList = new List<Product>()
-            {
-                products.Product3, products.Product4, products.Product11, products.Product13
-            };
-
-            FilterBuilder builder = new();
-            var predicate = builder.GetExpression<Product>(jsonFilter).Compile();
-
-            var actualFilteredList = products.All.Where(predicate);
-
-            Assert.Equal(expectedFilteredList, actualFilteredList);
-
-        }
-    }
-}
+using System;
+using System.Collections.Generic;
+using System.Linq;
+using Xunit;
+
+namespace FilterBuilder.Tests
+{
+    public class ConditionExpressionTests
+    {
+
+        readonly Products products = new Products();
+
+        [Fact]
+        public void Endswith_condition()
+        {
+
+            var jsonFilter = @"[""Name"", ""endswith"", ""e""]";
+
+            var expectedFilteredList = new List<Product>()
+            {
+                products.Product0, products.Product2, products.Product11
+            };
+
+            FilterBuilder builder = new();
+            var predicate = builder.GetExpression<Product>(jsonFilter).Compile();
+
+            var actualFilteredList = products.All.Where(predicate);
+
+            Assert.Equal(expectedFilteredList, actualFilteredList);
+
+        }
+
+        [Fact]
+        public void Custom_condition_operator()
+        {
+
+            var jsonFilter = @"[""Category"", ""anyof"", [""Food"", ""Furniture""]]";
+
+            var expectedFilteredList = new List<Product>
+            {
+                products.Product0, products.Product1, products.Product2, products.Product11, products.Product12, products.Product13
+            };
+
+            FilterBuilder filterBuilder = new();
+
+            filterBuilder.RegisterOperator("anyof",
+            (propertyName, parameterElement) =>
+            {
+                return parameterElement.EnumerateArray()
+                            .Select(x => x.GetString())
+                            .Select(x => Enum.Parse<ProductCategory>(x))
+                            .ToArray();
+            },
+            (object value, object parameter) =>
+            {
+                var allowedValues = (ProductCategory[])parameter;
+                var actualValue = (ProductCategory)value;
+                return allowedValues.Contains(actualValue);
+            });
+
+            var predicate = builder.GetExpression<Product>(jsonFilter).Compile();
+            var filteredList = products.All.Where(predicate);
+
+            Assert.Equal(expectedFilteredList, filteredList);
+
+        }
+
+        [Fact]
+        public void Between_condition()
+        {
+
+            var jsonFilter = @"[""Cost"", ""between"", [100, 200]]";
+
+            var expectedFilteredList = new List<Product>()
+            {
+                products.Product3, products.Product4, products.Product11, products.Product13
+            };
+
+            FilterBuilder builder = new();
+            var predicate = builder.GetExpression<Product>(jsonFilter).Compile();
+
+            var actualFilteredList = products.All.Where(predicate);
+
+            Assert.Equal(expectedFilteredList, actualFilteredList);
+
+        }
+    }
+}