using System.Collections.Generic;
using System.Linq;
using Xunit;

namespace FilterBuilder.Tests
{
    public class GroupExpressionTests
    {

        readonly Products products = new Products();



        [Fact]
        public void Group_with_two_condition_expressions()
        {

            var jsonFilter = @"
[
    [""Name"", ""contains"", ""HD""],
    ""and"",
    [""Cost"", ""<"", 200]
]";


            var expectedFilteredList = new List<Product>()
            {
                products.Product3, products.Product4
            };

            FilterBuilder builder = new();
            var expression = builder.GetExpression<Product>(jsonFilter);
            var predicate = expression.Compile();

            var actualFilteredList = products.All.Where(predicate);

            Assert.Equal(expectedFilteredList, actualFilteredList);

        }

        [Fact]
        public void Group_with_three_condition_expressions()
        {

            var jsonFilter = @"
[
    [""Name"", ""contains"", ""HD""],
    ""and"",
    [""Cost"", ""<"", 200],
    ""and"",
    [""Cost"", "">"", 150]
]";


            var expectedFilteredList = new List<Product>()
            {
                products.Product3
            };

            FilterBuilder builder = new();
            var expression = builder.GetExpression<Product>(jsonFilter);
            var predicate = expression.Compile();

            var actualFilteredList = products.All.Where(predicate);

            Assert.Equal(expectedFilteredList, actualFilteredList);

        }


        [Fact]
        public void Group_with_sub_group()
        {

            var jsonFilter = @"
[
    [""Name"", ""contains"", ""HD""],
    ""or"",
    [
        [""Cost"", ""<"", 200],
        ""and"",
        [""Cost"", "">"", 100]
    ]
]";

            var expectedFilteredList = new List<Product>()
            {
                products.Product3, products.Product4, products.Product11, products.Product13
            };

            FilterBuilder builder = new();
            var expression = builder.GetExpression<Product>(jsonFilter);
            var predicate = expression.Compile();

            var actualFilteredList = products.All.Where(predicate);

<<<<<<< HEAD
            var predicate = builder.GetExpression<Product>(jsonFilter).Compile();
            var filteredLst = products.All.Where(predicate);
=======
            Assert.Equal(expectedFilteredList, actualFilteredList);
>>>>>>> 758f1f5f

        }

    }
}
<|MERGE_RESOLUTION|>--- conflicted
+++ resolved
@@ -1,107 +1,102 @@
-using System.Collections.Generic;
-using System.Linq;
-using Xunit;
-
-namespace FilterBuilder.Tests
-{
-    public class GroupExpressionTests
-    {
-
-        readonly Products products = new Products();
-
-
-
-        [Fact]
-        public void Group_with_two_condition_expressions()
-        {
-
-            var jsonFilter = @"
-[
-    [""Name"", ""contains"", ""HD""],
-    ""and"",
-    [""Cost"", ""<"", 200]
-]";
-
-
-            var expectedFilteredList = new List<Product>()
-            {
-                products.Product3, products.Product4
-            };
-
-            FilterBuilder builder = new();
-            var expression = builder.GetExpression<Product>(jsonFilter);
-            var predicate = expression.Compile();
-
-            var actualFilteredList = products.All.Where(predicate);
-
-            Assert.Equal(expectedFilteredList, actualFilteredList);
-
-        }
-
-        [Fact]
-        public void Group_with_three_condition_expressions()
-        {
-
-            var jsonFilter = @"
-[
-    [""Name"", ""contains"", ""HD""],
-    ""and"",
-    [""Cost"", ""<"", 200],
-    ""and"",
-    [""Cost"", "">"", 150]
-]";
-
-
-            var expectedFilteredList = new List<Product>()
-            {
-                products.Product3
-            };
-
-            FilterBuilder builder = new();
-            var expression = builder.GetExpression<Product>(jsonFilter);
-            var predicate = expression.Compile();
-
-            var actualFilteredList = products.All.Where(predicate);
-
-            Assert.Equal(expectedFilteredList, actualFilteredList);
-
-        }
-
-
-        [Fact]
-        public void Group_with_sub_group()
-        {
-
-            var jsonFilter = @"
-[
-    [""Name"", ""contains"", ""HD""],
-    ""or"",
-    [
-        [""Cost"", ""<"", 200],
-        ""and"",
-        [""Cost"", "">"", 100]
-    ]
-]";
-
-            var expectedFilteredList = new List<Product>()
-            {
-                products.Product3, products.Product4, products.Product11, products.Product13
-            };
-
-            FilterBuilder builder = new();
-            var expression = builder.GetExpression<Product>(jsonFilter);
-            var predicate = expression.Compile();
-
-            var actualFilteredList = products.All.Where(predicate);
-
-<<<<<<< HEAD
-            var predicate = builder.GetExpression<Product>(jsonFilter).Compile();
-            var filteredLst = products.All.Where(predicate);
-=======
-            Assert.Equal(expectedFilteredList, actualFilteredList);
->>>>>>> 758f1f5f
-
-        }
-
-    }
-}
+using System.Collections.Generic;
+using System.Linq;
+using Xunit;
+
+namespace FilterBuilder.Tests
+{
+    public class GroupExpressionTests
+    {
+
+        readonly Products products = new Products();
+
+
+
+        [Fact]
+        public void Group_with_two_condition_expressions()
+        {
+
+            var jsonFilter = @"
+[
+    [""Name"", ""contains"", ""HD""],
+    ""and"",
+    [""Cost"", ""<"", 200]
+]";
+
+
+            var expectedFilteredList = new List<Product>()
+            {
+                products.Product3, products.Product4
+            };
+
+            FilterBuilder builder = new();
+            var expression = builder.GetExpression<Product>(jsonFilter);
+            var predicate = expression.Compile();
+
+            var actualFilteredList = products.All.Where(predicate);
+
+            Assert.Equal(expectedFilteredList, actualFilteredList);
+
+        }
+
+        [Fact]
+        public void Group_with_three_condition_expressions()
+        {
+
+            var jsonFilter = @"
+[
+    [""Name"", ""contains"", ""HD""],
+    ""and"",
+    [""Cost"", ""<"", 200],
+    ""and"",
+    [""Cost"", "">"", 150]
+]";
+
+
+            var expectedFilteredList = new List<Product>()
+            {
+                products.Product3
+            };
+
+            FilterBuilder builder = new();
+            var expression = builder.GetExpression<Product>(jsonFilter);
+            var predicate = expression.Compile();
+
+            var actualFilteredList = products.All.Where(predicate);
+
+            Assert.Equal(expectedFilteredList, actualFilteredList);
+
+        }
+
+
+        [Fact]
+        public void Group_with_sub_group()
+        {
+
+            var jsonFilter = @"
+[
+    [""Name"", ""contains"", ""HD""],
+    ""or"",
+    [
+        [""Cost"", ""<"", 200],
+        ""and"",
+        [""Cost"", "">"", 100]
+    ]
+]";
+
+            var expectedFilteredList = new List<Product>()
+            {
+                products.Product3, products.Product4, products.Product11, products.Product13
+            };
+
+            FilterBuilder builder = new();
+            var expression = builder.GetExpression<Product>(jsonFilter);
+            var predicate = expression.Compile();
+
+            var actualFilteredList = products.All.Where(predicate);
+
+            Assert.Equal(expectedFilteredList, actualFilteredList);
+
+        }
+
+    }
+}