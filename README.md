# DevExtreme FilterBuilder

This library provides a single class which turns a [specification object](https://en.wikipedia.org/wiki/Specification_pattern) produced by [DevExtreme's FilterBuilder component](https://js.devexpress.com/Documentation/ApiReference/UI_Components/dxFilterBuilder/) into a [LINQ Expression](https://docs.microsoft.com/en-us/dotnet/api/system.linq.expressions.expression) that can be used by any LINQ provider.

It provides the follwing features:

* Support for all built-in operators.
* Support for custom condition operators.
<<<<<<< HEAD
* A default parameter parser for simple types (strings, numbers, enums).
=======
* Support for custom condition parameter parsing
>>>>>>> 5c391595

![Nuget version](https://img.shields.io/nuget/vpre/DevExtremeFilterBuilder) ![Nuget](https://img.shields.io/nuget/dt/DevExtremeFilterBuilder)

There are three kinds of expressions that are encoded:
1. Condition Expressions - take the value of a property of an object and compare it to some other value(s).
2. Group Expressions - which combine other expressions with logical AND/OR.
3. Not Expressions - which simply negate another expression.

## Basic usage

The user may specify a filter that gets all products where the cost is greater than or equal to 100.

The property we wish to filter on is `Cost`, the operator is `>=` and the parameter is `100`.

This filter would be output by the DevExtreme FilterBuilder component as the following JSON string:

```json
["Cost", ">=", 100]
```

To turn this JSON string into a filter, we provide the string to the FilterBuilder class, which returns an `Expression`. This is passed directly to a LINQ provider (i.e. an `IQueryable`) which performs the filtering.

```csharp
var filterBuilder = new FilterBuilder();

var costGreaterThanOrEqualTo100 = filterBuilder.GetExpression<Product>(@"[""Cost"", "">="", 100]").Compile();

var expensiveProducts = allProducts.Where(costGreaterThanOrEqualTo100)
```


## Register a custom condition parameter parser

The specification object provides parameters as a JSON Element. These elements have default conversions to CLR values (e.g. `Number` -> `Double`), but for custom types they will likely require some parsing.

```json
["Cost", ">=", "10USD"]
```

The following c# snippet shows how to parse the parameter for a condition against the `Cost` property.
```csharp
filterBuilder.RegisterParser("Cost", el => Money.Parse(el.GetString()));
```

Depending on the operator, this parameter might be encoded as an array, other times as a single string - to make your parser more flexible it might make sense to customise the logic as appropriate. In this case I've opted to provide either a single `ProductCategory` or an array of `ProductCategory` depending on the JSON type.

```csharp
filterBuilder.RegisterParser("Category", el =>
{
    if (el.ValueKind == System.Text.Json.JsonValueKind.Array)
        return el.EnumerateArray()
            .Select(x => x.GetString())
            .Select(x => Enum.Parse<ProductCategory>(x))
            .ToArray();

    else if (el.ValueKind == System.Text.Json.JsonValueKind.String)
        return Enum.Parse<ProductCategory>(el.GetString());

    else
        throw new ArgumentOutOfRangeException();
});
```


## Register a custom condition operator

Within a condtion expression there are three elements:
1. The object property
2. The operator
3. The parameter

DevExtreme Filter Builder supports the ability to define your own operators. For example, the anyof operator which checks that `Category` is any of the provided values.

```json
["Category", "anyof", ["Food", "Furniture"]]
```

In order to register a custom operator, we need to define two things:
1. The name of the operator (e.g. "anyof")

2. The operator implementation.
   This is a `Func` which takes the value of the property, and the value of the parameter, performs some calculation, and returns a boolean result.

Because the property value and parameter is typed as an object, it might be necessary to cast them to some other type first.

```csharp
filterBuilder.RegisterOperator("anyof", (object value, object parameter) =>                   
{
   var allowedValues = ((object[])parameter).Select(x => x.ToString());
   var typedValue = value.ToString();
   return allowedValues.Contains(typedValue);
});
```

You may find that an operator implementation you develop can not be translated by the Linq provider. In this case you need load the entities into memory and use the compiled Expression. See [Client versus Server Evaluation](https://docs.microsoft.com/en-us/ef/core/querying/client-eval) for more.

```csharp
var jsonFilter = "...";
var predicate = builder.GetExpression<Product>(jsonFilter).Compile();
var actualList = dbContext.Products.AsEnumerable().Where(predicate);
```

Alternatively, you can directly supply the Expression:

```csharp
FilterBuilder builder = new();

builder.RegisterOperator("anyof",
(Expression value, Expression parameter) =>
{
    var method = typeof(Enumerable)
                    .GetMethods()
                    .Where(m => m.Name == "Contains")
                    .Single(m => m.GetParameters().Length == 2)
                    .MakeGenericMethod(typeof(object));

    return Expression.Call(method, parameter, Expression.TypeAs(value, typeof(object));
});
```

Note that the property value will be supplied with the property type, so you may need to cast it to some other type in order for the Expression to be correctly evaluated.<|MERGE_RESOLUTION|>--- conflicted
+++ resolved
@@ -6,11 +6,8 @@
 
 * Support for all built-in operators.
 * Support for custom condition operators.
-<<<<<<< HEAD
+* Support for custom condition parameter parsing
 * A default parameter parser for simple types (strings, numbers, enums).
-=======
-* Support for custom condition parameter parsing
->>>>>>> 5c391595
 
 ![Nuget version](https://img.shields.io/nuget/vpre/DevExtremeFilterBuilder) ![Nuget](https://img.shields.io/nuget/dt/DevExtremeFilterBuilder)
 
@@ -71,6 +68,7 @@
 
     else
         throw new ArgumentOutOfRangeException();
+
 });
 ```
 
